import { textOrMissingTextWarning } from '../browser/src/missingContent'
import { DatasetId, getTopLevelDataset } from './metadata'

export const GNOMAD_ANCESTRY_GROUP_NAMES = {
  afr: 'African/African American',
  ami: 'Amish',
  amr: 'Admixed American',
  asj: 'Ashkenazi Jewish',
  eas: 'East Asian',
  mid: 'Middle Eastern',
  eur: 'European',
  nfe: 'European (non-Finnish)',
  fin: 'European (Finnish)',
  oth: 'Remaining individuals',
  sas: 'South Asian',
  rmi: 'Remaining',
  remaining: 'Remaining',

  // EAS subpopulations
  eas_jpn: 'Japanese',
  eas_kor: 'Korean',
  eas_oea: 'Other East Asian',

  // NFE subpopulations
  nfe_bgr: 'Bulgarian',
  nfe_est: 'Estonian',
  nfe_nwe: 'North-western European',
  nfe_onf: 'Other non-Finnish European',
  nfe_seu: 'Southern European',
  nfe_swe: 'Swedish',
} as const

<<<<<<< HEAD
export type AncestryGroupId = keyof typeof GNOMAD_ANCESTRY_GROUP_NAMES

// Temporary definitions so we can use the new names in new code without having
// to immediately update all uses of the old (deprecated) names.
export type PopulationId = AncestryGroupId
export const GNOMAD_POPULATION_NAMES = GNOMAD_ANCESTRY_GROUP_NAMES
=======
export const LOCAL_ANCESTRY_NAMES = {
  african: 'African',
  amerindigenous: 'Amerindigenous',
  european: 'European',
} as const

export type PopulationId = keyof typeof GNOMAD_POPULATION_NAMES
export type LocalAncestryPopulationId = keyof typeof LOCAL_ANCESTRY_NAMES
export type FullLocalAncestryPopulationId = `${PopulationId}_${LocalAncestryPopulationId}`
>>>>>>> cb1846f4

export type PopulationIdAndChromosome =
  | PopulationId
  | `${PopulationId}_XX`
  | `${PopulationId}_XY`
  | 'XX'
  | 'XY'

export const populationName = (populationId: string) =>
  textOrMissingTextWarning('genetic ancestry group name', GNOMAD_POPULATION_NAMES, populationId)

const ExACPopulations: PopulationId[] = ['sas', 'afr', 'amr', 'eas', 'fin', 'nfe', 'remaining']
const v2Populations: PopulationId[] = ['amr', 'nfe', 'afr', 'asj', 'eas', 'fin', 'sas', 'oth']
const v3Populations: PopulationId[] = [
  'nfe',
  'fin',
  'amr',
  'ami',
  'eas',
  'mid',
  'afr',
  'sas',
  'asj',
  'oth',
]
const v4Populations: PopulationId[] = [
  'afr',
  'amr',
  'asj',
  'eas',
  'fin',
  'mid',
  'nfe',
  'ami', // v4 does not directly include amish, but v3 does and v4 genomes are from v3
  'sas',
  'remaining',
]

export const populationsInDataset = {
  ExAC: ExACPopulations,
  v2: v2Populations,
  v3: v3Populations,
  v4: v4Populations,
  default: [],
}

export const getPopulationsInDataset = (datasetId: DatasetId): PopulationId[] => {
  const topLeveDataset = getTopLevelDataset(datasetId)
  return populationsInDataset[topLeveDataset]
}<|MERGE_RESOLUTION|>--- conflicted
+++ resolved
@@ -1,7 +1,7 @@
 import { textOrMissingTextWarning } from '../browser/src/missingContent'
 import { DatasetId, getTopLevelDataset } from './metadata'
 
-export const GNOMAD_ANCESTRY_GROUP_NAMES = {
+export const GNOMAD_POPULATION_NAMES = {
   afr: 'African/African American',
   ami: 'Amish',
   amr: 'Admixed American',
@@ -30,14 +30,6 @@
   nfe_swe: 'Swedish',
 } as const
 
-<<<<<<< HEAD
-export type AncestryGroupId = keyof typeof GNOMAD_ANCESTRY_GROUP_NAMES
-
-// Temporary definitions so we can use the new names in new code without having
-// to immediately update all uses of the old (deprecated) names.
-export type PopulationId = AncestryGroupId
-export const GNOMAD_POPULATION_NAMES = GNOMAD_ANCESTRY_GROUP_NAMES
-=======
 export const LOCAL_ANCESTRY_NAMES = {
   african: 'African',
   amerindigenous: 'Amerindigenous',
@@ -47,7 +39,6 @@
 export type PopulationId = keyof typeof GNOMAD_POPULATION_NAMES
 export type LocalAncestryPopulationId = keyof typeof LOCAL_ANCESTRY_NAMES
 export type FullLocalAncestryPopulationId = `${PopulationId}_${LocalAncestryPopulationId}`
->>>>>>> cb1846f4
 
 export type PopulationIdAndChromosome =
   | PopulationId
