--- conflicted
+++ resolved
@@ -9,14 +9,4 @@
 
 The filtering allele frequency calculation only includes non-bottlenecked genetic ancestry groups: we did not calculate this metric on the Amish (`ami`), Ashkenazi Jewish (`asj`), European Finnish (`fin`), Middle Eastern (`mid`), and "Remaining Individuals" (`rmi`) groups.
 
-<<<<<<< HEAD
-On the browser, this annotation is directly available on the variant page. In the VCF and Hail Tables, this annotation (abbreviated "`faf`") is computed globally and for each genetic ancestry group. Filtering allele frequencies (FAFs) for each genetic ancestry group specific are listed separately with 95% and 99% CIs.
-
-### <a name="grpmax"></a>Group maximum filtering allele frequency
-
-This annotation (abbreviated "`grpmax`") contains allele frequency information (AC, AN, AF, homozygote count) for the non-bottlenecked genetic ancestry groups with the highest **AF**.
-
-For gnomAD v4, this calculation excludes Amish (`ami`), Ashkenazi Jewish (`asj`), European Finnish (`fin`), Middle Eastern (`mid`), and "Remaining Individuals" (`rmi`) groups. For gnomAD v2, this calculation excludes Ashkenazi Jewish (`asj`), European Finnish (`fin`), and "Remaining Individuals" (`rmi`) groups.
-=======
-On the browser, the **GroupMax FAF** annotation is directly available on the variant page. In the VCF and Hail Tables, the filtering allele frequency annotation (abbreviated "`faf`") is computed globally and for each genetic ancestry group. Filtering allele frequencies (FAFs) for each genetic ancestry group are listed separately with 95% and 99% CIs.
->>>>>>> 64e4492d
+On the browser, the **GroupMax FAF** annotation is directly available on the variant page. In the VCF and Hail Tables, the filtering allele frequency annotation (abbreviated "`faf`") is computed globally and for each genetic ancestry group. Filtering allele frequencies (FAFs) for each genetic ancestry group are listed separately with 95% and 99% CIs.