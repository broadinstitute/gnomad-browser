---
id: faf
title: 'Filtering allele frequency'
---

This annotation can be used for filtering variants by allele frequency against a disease-specific threshold that can be set for each disease (e.g. BA1 in the 2015 ACMG/AMP guidelines). In this case the filtering allele frequency (FAF) is the maximum credible genetic ancestry group AF (e.g. the lower bound of the 95% confidence interval (CI)). If the FAF is above the disease-specific threshold, then the observed AC is not compatible with pathogenicity. See http://cardiodb.org/allelefrequencyapp/ and [Whiffin _et al._ 2017](https://www.nature.com/articles/gim201726) for additional information.

Note that this annotation contains filtering allele frequency information from the genetic ancestry group with the highest **FAF**, not the filtering allele frequency information calculated on the genetic ancestry group with the highest **AF**.

<<<<<<< HEAD
On the browser, this annotation is directly available on the variant page. In the VCF and Hail Tables, this annotation is computed globally and for each genetic ancestry group. Genetic ancestry group specific filtering allele frequencies (FAFs) are listed separately with 95% and 99% CIs.
=======
The filtering allele frequency calculation only includes non-bottlenecked genetic ancestry groups: we did not calculate this metric on the Amish (`ami`), Ashkenazi Jewish (`asj`), European Finnish (`fin`), Middle Eastern (`mid`), and "Remaining Individuals" (`rmi`) groups.

On the browser, this annotation is directly available on the variant page. In the VCF and Hail Tables, this annotation (abbreviated "`faf`") is computed globally and for each genetic ancestry group. Filtering allele frequencies (FAFs) for each genetic ancestry group specific are listed separately with 95% and 99% CIs.
>>>>>>> 0eb69207

### <a name="grpmax"></a>Group maximum filtering allele frequency

<<<<<<< HEAD
This annotation (abbreviated "`grpmax FAF`") contains filtering allele frequency information (AC, AN, AF, homozygote count) for the non-bottlenecked genetic ancestry groups with the highest FAF. Note that this field contains filtering allele frequency information from the genetic ancestry group with the highest **FAF**, not the filtering allele frequency information calculated on the genetic ancestry group with the highest **AF**.

For gnomAD v4, this calculation excludes Amish (`ami`), Ashkenazi Jewish (`asj`), European Finnish (`fin`), Middle Eastern (mid), and "Remaining Individuals" (`rmi`) groups. For gnomAD v2, this calculation excludes Ashkenazi Jewish (`asj`), European Finnish (`fin`), and "Remaining Individuals" (`rmi`) groups.
=======
This annotation (abbreviated "`grpmax`") contains allele frequency information (AC, AN, AF, homozygote count) for the non-bottlenecked genetic ancestry groups with the highest **AF**.

For gnomAD v4, this calculation excludes Amish (`ami`), Ashkenazi Jewish (`asj`), European Finnish (`fin`), Middle Eastern (`mid`), and "Remaining Individuals" (`rmi`) groups. For gnomAD v2, this calculation excludes Ashkenazi Jewish (`asj`), European Finnish (`fin`), and "Remaining Individuals" (`rmi`) groups.
>>>>>>> 0eb69207
<|MERGE_RESOLUTION|>--- conflicted
+++ resolved
@@ -7,22 +7,12 @@
 
 Note that this annotation contains filtering allele frequency information from the genetic ancestry group with the highest **FAF**, not the filtering allele frequency information calculated on the genetic ancestry group with the highest **AF**.
 
-<<<<<<< HEAD
-On the browser, this annotation is directly available on the variant page. In the VCF and Hail Tables, this annotation is computed globally and for each genetic ancestry group. Genetic ancestry group specific filtering allele frequencies (FAFs) are listed separately with 95% and 99% CIs.
-=======
 The filtering allele frequency calculation only includes non-bottlenecked genetic ancestry groups: we did not calculate this metric on the Amish (`ami`), Ashkenazi Jewish (`asj`), European Finnish (`fin`), Middle Eastern (`mid`), and "Remaining Individuals" (`rmi`) groups.
 
 On the browser, this annotation is directly available on the variant page. In the VCF and Hail Tables, this annotation (abbreviated "`faf`") is computed globally and for each genetic ancestry group. Filtering allele frequencies (FAFs) for each genetic ancestry group specific are listed separately with 95% and 99% CIs.
->>>>>>> 0eb69207
 
 ### <a name="grpmax"></a>Group maximum filtering allele frequency
 
-<<<<<<< HEAD
-This annotation (abbreviated "`grpmax FAF`") contains filtering allele frequency information (AC, AN, AF, homozygote count) for the non-bottlenecked genetic ancestry groups with the highest FAF. Note that this field contains filtering allele frequency information from the genetic ancestry group with the highest **FAF**, not the filtering allele frequency information calculated on the genetic ancestry group with the highest **AF**.
-
-For gnomAD v4, this calculation excludes Amish (`ami`), Ashkenazi Jewish (`asj`), European Finnish (`fin`), Middle Eastern (mid), and "Remaining Individuals" (`rmi`) groups. For gnomAD v2, this calculation excludes Ashkenazi Jewish (`asj`), European Finnish (`fin`), and "Remaining Individuals" (`rmi`) groups.
-=======
 This annotation (abbreviated "`grpmax`") contains allele frequency information (AC, AN, AF, homozygote count) for the non-bottlenecked genetic ancestry groups with the highest **AF**.
 
-For gnomAD v4, this calculation excludes Amish (`ami`), Ashkenazi Jewish (`asj`), European Finnish (`fin`), Middle Eastern (`mid`), and "Remaining Individuals" (`rmi`) groups. For gnomAD v2, this calculation excludes Ashkenazi Jewish (`asj`), European Finnish (`fin`), and "Remaining Individuals" (`rmi`) groups.
->>>>>>> 0eb69207
+For gnomAD v4, this calculation excludes Amish (`ami`), Ashkenazi Jewish (`asj`), European Finnish (`fin`), Middle Eastern (`mid`), and "Remaining Individuals" (`rmi`) groups. For gnomAD v2, this calculation excludes Ashkenazi Jewish (`asj`), European Finnish (`fin`), and "Remaining Individuals" (`rmi`) groups.