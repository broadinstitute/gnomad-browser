import { sum } from 'd3-array'
import PropTypes from 'prop-types'
import React, { useState } from 'react'
import styled from 'styled-components'

import { Checkbox, Select, Tabs } from '@gnomad/ui'

import {
  DatasetId,
  metricsIncludeLowQualityGenotypes,
  hasAlleleBalance,
} from '@gnomad/dataset-metadata/metadata'
import Legend, { StripedSwatch } from '../Legend'
import Link from '../Link'
import StackedHistogram from '../StackedHistogram'
import ControlSection from './ControlSection'
import { Variant, VariantQualityMetrics } from './VariantPage'

const LegendWrapper = styled.div`
  display: flex;
  justify-content: space-between;
  margin-top: 1em;
  margin-bottom: 1em;
`

const prepareData = ({
  includeExomes,
  includeGenomes,
  includeLargerBin = false,
  samples,
  selectedMetric,
  variant,
}: any) => {
  const histogram = (variant.exome || variant.genome).quality_metrics[selectedMetric][samples]
  const nBins = histogram.bin_freq.length

  const exomeData =
    includeExomes && variant.exome ? variant.exome.quality_metrics[selectedMetric][samples] : null
  const genomeData =
    includeGenomes && variant.genome
      ? variant.genome.quality_metrics[selectedMetric][samples]
      : null

  const values = [...Array(nBins)].map((_, i) => [
    exomeData ? exomeData.bin_freq[i] : 0,
    genomeData ? genomeData.bin_freq[i] : 0,
  ])

  if (includeLargerBin) {
    values.push([exomeData ? exomeData.n_larger : 0, genomeData ? genomeData.n_larger : 0])
  }

  return values
}

const getDefaultSelectedSequencingType = (variant: any) => {
  const hasExome = Boolean(variant.exome)
  const hasGenome = Boolean(variant.genome)

  if (hasExome && hasGenome) {
    return 'eg'
  }
  if (hasExome) {
    return 'e'
  }
  return 'g'
}

type VariantGenotypeQualityMetricsProps = {
  datasetId: DatasetId
  variant: Variant
}

<<<<<<< HEAD
interface Tab {
  id: string;
  label: string;
  render: () => JSX.Element;
}
=======
type QualityMetricKey = keyof Omit<VariantQualityMetrics, 'site_quality_metrics'>

const VariantGenotypeQualityMetrics = ({
  datasetId,
  variant,
}: VariantGenotypeQualityMetricsProps) => {
  const [selectedMetric, setSelectedMetric] = useState<QualityMetricKey>('genotype_quality')

  const [showAllIndividuals, setShowAllIndividuals] = useState(true)

  const [selectedSequencingType, setSelectedSequencingType] = useState(
    getDefaultSelectedSequencingType(variant)
  ) // 'eg', 'e', 'g'

  const includeExomes = selectedSequencingType.includes('e')
  const includeGenomes = selectedSequencingType.includes('g')

  const hasQualityMetric =
    (variant.exome &&
      variant.exome.quality_metrics &&
      variant.exome.quality_metrics[selectedMetric] &&
      variant.exome.quality_metrics[selectedMetric].alt) ||
    (variant.genome &&
      variant.genome.quality_metrics &&
      variant.genome.quality_metrics[selectedMetric] &&
      variant.genome.quality_metrics[selectedMetric].alt)

  if (!hasQualityMetric) {
    return (
      <>
        Genotype quality metrics not available for this variant. Variants added due to{' '}
        <Link
          preserveSelectedDataset={false}
          to="/news/2023-11-gnomad-v4-0/#hgdp1kg-genetic-ancestry-group-updates--subset-frequencies"
        >
          updates to the HGDP and 1KG subset
        </Link>{' '}
        do not have quality metrics available.
      </>
    )
  }

  // @ts-ignore
  const binEdges = (variant.exome || variant.genome).quality_metrics[selectedMetric].alt.bin_edges
>>>>>>> f0aeb2aa

const createTab = (
  showAllIndividuals: Boolean,
  binEdges: any,
  includeExomes: Boolean,
  includeGenomes: Boolean,
  variant: Variant,
  id: string,
  label: string,
  xLabel: string,
  yLabel: string,
  secondaryYLabel?: string,
  legendSwatchId?: string,
): Tab => {
  return {
    id,
    label,
    render: () => (
      <>
        <LegendWrapper>
          <Legend
            series={[
              { label: 'Exome', color: '#428bca' },
              { label: 'Genome', color: '#73ab3d' },
            ]}
          />
          {showAllIndividuals && (
            <Legend
              series={[
                { label: 'Variant carriers', color: '#999' },
                {
                  label: 'All individuals',
                  swatch: <StripedSwatch id={legendSwatchId} color="#999" />,
                },
              ]}
            />
          )}
        </LegendWrapper>

        <StackedHistogram
          id={`variant-${id}-plot`}
          bins={[
            ...[...Array(binEdges.length - 1)].map((_, i) => `${binEdges[i]}-${binEdges[i + 1]}`),
            `> ${binEdges[binEdges.length - 1]}`,
          ]}
          values={prepareData({
            includeExomes,
            includeGenomes,
            includeLargerBin: true,
            samples: 'alt',
            selectedMetric: id,
            variant,
          })}
          secondaryValues={
            showAllIndividuals && id != 'allele_balance'
              ? prepareData({
                  includeExomes,
                  includeGenomes,
                  includeLargerBin: true,
                  samples: 'all',
                  selectedMetric: id,
                  variant,
                })
              : null
          }
          xLabel={xLabel}
          yLabel={yLabel}
          secondaryYLabel={secondaryYLabel}
          barColors={['#428bca', '#73ab3d']}
          formatTooltip={(bin: any, variantCarriersInBin: any, allIndividualsInBin: any) => {
            const nVariantCarriers = sum(variantCarriersInBin);

            if (id == 'allele_balance') {
              return `${nVariantCarriers.toLocaleString()} heterozygous variant carrier${
                nVariantCarriers !== 1 ? 's have' : ' has'
              } an allele balance in the ${bin} range`
            } else {
              let tooltipText = `${nVariantCarriers.toLocaleString()} variant carrier${
                nVariantCarriers !== 1 ? 's' : ''
              }`;

              if (showAllIndividuals) {
                const nTotalIndividuals = sum(allIndividualsInBin);
                tooltipText += ` and ${nTotalIndividuals.toLocaleString()} total individual${
                  nTotalIndividuals !== 1 ? 's' : ''
                }`;
              }
  
              tooltipText += ` ${
                nVariantCarriers === 1 && !showAllIndividuals ? 'has' : 'have'
              } ${xLabel.toLowerCase()} in the ${bin} range`;
  
              return tooltipText;
            }}
          }
        />
      </>
    ),
  };
};

const VariantGenotypeQualityMetrics = ({
  datasetId,
  variant,
}: VariantGenotypeQualityMetricsProps) => {
  const [selectedMetric, setSelectedMetric] = useState('genotype_quality') // 'genotype_quality', 'genotype_depth', or 'allele_balance'

  const [showAllIndividuals, setShowAllIndividuals] = useState(true)

  const [selectedSequencingType, setSelectedSequencingType] = useState(
    getDefaultSelectedSequencingType(variant)
  ) // 'eg', 'e', 'g'

  const includeExomes = selectedSequencingType.includes('e')
  const includeGenomes = selectedSequencingType.includes('g')

  // @ts-expect-error TS(2532) FIXME: Object is possibly 'undefined'.
  const binEdges = (variant.exome || variant.genome).quality_metrics[selectedMetric].alt.bin_edges

  const tabs: Tab[] = [
    createTab(
      showAllIndividuals,
      binEdges,
      includeExomes,
      includeGenomes,
      variant,
      'genotype_quality',
      'Genotype quality',
      'Genotype quality',
      'Variant carriers',
      'All individuals',
      'genotype-quality-legend-swatch',
    ),
    createTab(
      showAllIndividuals,
      binEdges,
      includeExomes,
      includeGenomes,
      variant,
      'genotype_depth',
      'Depth',
      'Depth',
      'Variant carriers',
      'All individuals',
      'depth-legend-swatch',
    )
  ];

  if (hasAlleleBalance(datasetId)) {
    tabs.push(
      createTab(
        showAllIndividuals,
        binEdges,
        includeExomes,
        includeGenomes,
        variant,
        'allele_balance',
        'Allele balance for heterozygotes',
        'Allele balance',
        'Heterozygous variant carriers',
      ) // No secondaryYLabel or legendSwatchId
    )
  };

  return (
    <div>
      <Tabs activeTabId={selectedMetric} tabs={tabs} onChange={setSelectedMetric as any} />

      <ControlSection>
        <Checkbox
          checked={selectedMetric !== 'allele_balance' && showAllIndividuals}
          disabled={selectedMetric === 'allele_balance'}
          id="genotype-quality-metrics-show-all-individuals"
          label="Compare to all individuals"
          onChange={setShowAllIndividuals}
        />

        <label htmlFor="genotype-quality-metrics-sequencing-type">
          Sequencing types: {/* @ts-expect-error TS(2769) FIXME: No overload matches this call. */}
          <Select
            id="genotype-quality-metrics-sequencing-type"
            disabled={!variant.exome || !variant.genome}
            onChange={(e: any) => {
              setSelectedSequencingType(e.target.value)
            }}
            value={selectedSequencingType}
          >
            <option value="eg">Exome and Genome</option>
            <option value="e">Exome</option>
            <option value="g">Genome</option>
          </Select>
        </label>
      </ControlSection>

      {metricsIncludeLowQualityGenotypes(datasetId) && (
        <p>
          Note: This plot may include low-quality genotypes that were excluded from allele counts in
          the tables above.
        </p>
      )}
    </div>
  )
}

type HistogramPropType = {
  bin_edges: number[]
  bin_freq: number[]
  n_smaller?: number
  n_larger?: number
}

// @ts-expect-error TS(2322) FIXME: Type 'Requireable<InferProps<{ bin_edges: Validato... Remove this comment to see the full error message
const HistogramPropType: PropTypes.Requireable<HistogramPropType> = PropTypes.shape({
  bin_edges: PropTypes.arrayOf(PropTypes.number).isRequired,
  bin_freq: PropTypes.arrayOf(PropTypes.number).isRequired,
  n_smaller: PropTypes.number,
  n_larger: PropTypes.number,
})

type GenotypeQualityMetricPropType = {
  allele_balance?: {
    alt?: HistogramPropType
  }
  genotype_depth: {
    all?: HistogramPropType
    alt?: HistogramPropType
  }
  genotype_quality: {
    all?: HistogramPropType
    alt?: HistogramPropType
  }
}

// @ts-expect-error TS(2322) FIXME: Type 'Requireable<InferProps<{ allele_balance: Req... Remove this comment to see the full error message
const GenotypeQualityMetricPropType: PropTypes.Requireable<GenotypeQualityMetricPropType> =
  PropTypes.shape({
    allele_balance: PropTypes.shape({
      alt: HistogramPropType,
    }),
    genotype_depth: PropTypes.shape({
      all: HistogramPropType,
      alt: HistogramPropType,
    }).isRequired,
    genotype_quality: PropTypes.shape({
      all: HistogramPropType,
      alt: HistogramPropType,
    }).isRequired,
  })

export default VariantGenotypeQualityMetrics<|MERGE_RESOLUTION|>--- conflicted
+++ resolved
@@ -71,58 +71,11 @@
   variant: Variant
 }
 
-<<<<<<< HEAD
 interface Tab {
   id: string;
   label: string;
   render: () => JSX.Element;
 }
-=======
-type QualityMetricKey = keyof Omit<VariantQualityMetrics, 'site_quality_metrics'>
-
-const VariantGenotypeQualityMetrics = ({
-  datasetId,
-  variant,
-}: VariantGenotypeQualityMetricsProps) => {
-  const [selectedMetric, setSelectedMetric] = useState<QualityMetricKey>('genotype_quality')
-
-  const [showAllIndividuals, setShowAllIndividuals] = useState(true)
-
-  const [selectedSequencingType, setSelectedSequencingType] = useState(
-    getDefaultSelectedSequencingType(variant)
-  ) // 'eg', 'e', 'g'
-
-  const includeExomes = selectedSequencingType.includes('e')
-  const includeGenomes = selectedSequencingType.includes('g')
-
-  const hasQualityMetric =
-    (variant.exome &&
-      variant.exome.quality_metrics &&
-      variant.exome.quality_metrics[selectedMetric] &&
-      variant.exome.quality_metrics[selectedMetric].alt) ||
-    (variant.genome &&
-      variant.genome.quality_metrics &&
-      variant.genome.quality_metrics[selectedMetric] &&
-      variant.genome.quality_metrics[selectedMetric].alt)
-
-  if (!hasQualityMetric) {
-    return (
-      <>
-        Genotype quality metrics not available for this variant. Variants added due to{' '}
-        <Link
-          preserveSelectedDataset={false}
-          to="/news/2023-11-gnomad-v4-0/#hgdp1kg-genetic-ancestry-group-updates--subset-frequencies"
-        >
-          updates to the HGDP and 1KG subset
-        </Link>{' '}
-        do not have quality metrics available.
-      </>
-    )
-  }
-
-  // @ts-ignore
-  const binEdges = (variant.exome || variant.genome).quality_metrics[selectedMetric].alt.bin_edges
->>>>>>> f0aeb2aa
 
 const createTab = (
   showAllIndividuals: Boolean,
@@ -224,11 +177,13 @@
   };
 };
 
+type QualityMetricKey = keyof Omit<VariantQualityMetrics, 'site_quality_metrics'>
+
 const VariantGenotypeQualityMetrics = ({
   datasetId,
   variant,
 }: VariantGenotypeQualityMetricsProps) => {
-  const [selectedMetric, setSelectedMetric] = useState('genotype_quality') // 'genotype_quality', 'genotype_depth', or 'allele_balance'
+  const [selectedMetric, setSelectedMetric] = useState<QualityMetricKey>('genotype_quality')
 
   const [showAllIndividuals, setShowAllIndividuals] = useState(true)
 
@@ -239,9 +194,34 @@
   const includeExomes = selectedSequencingType.includes('e')
   const includeGenomes = selectedSequencingType.includes('g')
 
-  // @ts-expect-error TS(2532) FIXME: Object is possibly 'undefined'.
+  const hasQualityMetric =
+    (variant.exome &&
+      variant.exome.quality_metrics &&
+      variant.exome.quality_metrics[selectedMetric] &&
+      variant.exome.quality_metrics[selectedMetric].alt) ||
+    (variant.genome &&
+      variant.genome.quality_metrics &&
+      variant.genome.quality_metrics[selectedMetric] &&
+      variant.genome.quality_metrics[selectedMetric].alt)
+
+  if (!hasQualityMetric) {
+    return (
+      <>
+        Genotype quality metrics not available for this variant. Variants added due to{' '}
+        <Link
+          preserveSelectedDataset={false}
+          to="/news/2023-11-gnomad-v4-0/#hgdp1kg-genetic-ancestry-group-updates--subset-frequencies"
+        >
+          updates to the HGDP and 1KG subset
+        </Link>{' '}
+        do not have quality metrics available.
+      </>
+    )
+  }
+
+  // @ts-ignore
   const binEdges = (variant.exome || variant.genome).quality_metrics[selectedMetric].alt.bin_edges
-
+  
   const tabs: Tab[] = [
     createTab(
       showAllIndividuals,
